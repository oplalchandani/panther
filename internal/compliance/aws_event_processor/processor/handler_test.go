//nolint:lll
package processor

/**
 * Panther is a scalable, powerful, cloud-native SIEM written in Golang/React.
 * Copyright (C) 2020 Panther Labs Inc
 *
 * This program is free software: you can redistribute it and/or modify
 * it under the terms of the GNU Affero General Public License as
 * published by the Free Software Foundation, either version 3 of the
 * License, or (at your option) any later version.
 *
 * This program is distributed in the hope that it will be useful,
 * but WITHOUT ANY WARRANTY; without even the implied warranty of
 * MERCHANTABILITY or FITNESS FOR A PARTICULAR PURPOSE.  See the
 * GNU Affero General Public License for more details.
 *
 * You should have received a copy of the GNU Affero General Public License
 * along with this program.  If not, see <https://www.gnu.org/licenses/>.
 */

import (
	"testing"

	"github.com/aws/aws-lambda-go/events"
	"github.com/aws/aws-lambda-go/lambdacontext"
	"github.com/aws/aws-sdk-go/aws"
	"github.com/aws/aws-sdk-go/service/sns"
	"github.com/aws/aws-sdk-go/service/sns/snsiface"
	"github.com/aws/aws-sdk-go/service/sqs"
	jsoniter "github.com/json-iterator/go"
	"github.com/stretchr/testify/assert"
	"github.com/stretchr/testify/require"
	"go.uber.org/zap"

	schemas "github.com/panther-labs/panther/internal/compliance/snapshot_poller/models/aws"
	"github.com/panther-labs/panther/internal/compliance/snapshot_poller/models/poller"
)

const (
	sampleConfirmation = `
{
	"Type": "SubscriptionConfirmation",
	"MessageId": "fed763a0-4d7b-45fd-81f3-55adf2fb1841",
	"Token": "REDACTED-c70f477b3ecc3b82cef61ec3dd5df4366666ed54f-REDACTED",
	"TopicArn": "arn:aws:sns:us-east-1:111111111111:PantherEvents",
	"Message": "You have chosen to subscribe to the topic arn:aws:sns:us-east-1:857418155548:PantherEvents.To confirm the subscription, visit the SubscribeURL included in this message.",
	"SubscribeURL": "https://sns.us-east-1.amazonaws.com/?Action=ConfirmSubscription&TopicArn=arn:aws:sns:us-east-1:857418155548:PantherEvents&Token=REDACTED-c70f477b3ecc3b82cef61ec3dd5df4366666ed54f-REDACTED",
	"Timestamp": "2019-07-11T22:34:49.439Z",
	"SignatureVersion": "1",
	"Signature": "REDACTED-GZngNiNpGCIWSlhPZU3mLvGE8D072c4op2nf75uPz/qR6AP-REDACTED",
	"SigningCertURL": "https://sns.us-east-1.amazonaws.com/SimpleNotificationService-6aad65c2f9911b05cd53efda11f913f9.pem"
}`

	sampleUpdate = `
{
	"version": "0",
	"id": "89a4d1f0-9918-3d8f-65cd-4f2145d91255",
	"detail-type": "AWS API Call via CloudTrail",
	"source": "aws.s3",
	"account": "111111111111",
	"time": "2019-08-16T23:05:04Z",
	"region": "us-west-2",
	"resources": [],
	"detail": {
		"eventVersion": "1.05",
		"userIdentity": {
			"type": "AssumedRole",
			"principalId": "AROAIZAKJCWU7GMRGJX6E:austin_byers",
			"arn": "arn:aws:sts::111111111111:assumed-role/PantherDevAustinAdministrator/austin_byers",
			"accountId": "111111111111",
			"accessKeyId": "ASIARPM7LCOWYSBK3SXF",
			"sessionContext": {
				"attributes": {
					"mfaAuthenticated": "true",
					"creationDate": "2019-08-01T03:59:22Z"
				},
				"sessionIssuer": {
					"type": "Role",
					"principalId": "AROAIZAKJCWU7GMRGJX6E",
					"arn": "arn:aws:iam::111111111111:role/PantherDevAustinAdministrator",
					"accountId": "101802775469",
					"userName": "PantherDevAustinAdministrator"
				}
			}
		},
		"eventTime": "2019-08-01T04:41:47Z",
		"eventSource": "s3.amazonaws.com",
		"eventName": "PutBucketPublicAccessBlock",
		"awsRegion": "us-west-2",
		"sourceIPAddress": "136.25.4.99",
		"userAgent": "[S3Console/0.4, aws-internal/3 aws-sdk-java/1.11.590 Linux/4.9.152-0.1.ac.221.79.329.metal1.x86_64 OpenJDK_64-Bit_Server_VM/25.212-b03 java/1.8.0_212 vendor/Oracle_Corporation]",
		"requestParameters": {
			"publicAccessBlock": [
				""
			],
			"PublicAccessBlockConfiguration": {
				"xmlns": "http://s3.amazonaws.com/doc/2006-03-01/",
				"RestrictPublicBuckets": true,
				"BlockPublicPolicy": false,
				"BlockPublicAcls": false,
				"IgnorePublicAcls": true
			},
			"bucketName": "austin-panther",
			"host": [
				"austin-panther.s3.us-west-2.amazonaws.com"
			]
		},
		"responseElements": null,
		"additionalEventData": {
			"SignatureVersion": "SigV4",
			"CipherSuite": "ECDHE-RSA-AES128-SHA",
			"AuthenticationMethod": "AuthHeader",
			"vpcEndpointId": "vpce-a0d039c9"
		},
		"requestID": "84135C596F3D9C7F",
		"eventID": "43258a7e-eef1-44ef-9aff-1e5b4cfd825d",
		"eventType": "AwsApiCall",
		"vpcEndpointId": "vpce-a0d039c9",
		"recipientAccountId": "111111111111"
	}
}
`
)

var (
	testContext = &lambdacontext.LambdaContext{AwsRequestID: "test-request-id"}
)

// Invalid sqs message is dropped and logged
func TestHandleInvalid(t *testing.T) {
	logs := mockLogger()
	resetAccountCache()

	mockLambda := &mockLambdaClient{}
	mockLambda.
		On("Invoke", getTestInvokeInput()).
		Return(getTestInvokeOutput(exampleIntegrations, 200), nil)
	lambdaClient = mockLambda

	batch := &events.SQSEvent{
		Records: []events.SQSMessage{
			{Body: `{this is " not even valid JSON:`},
		},
	}
	require.Nil(t, Handle(testContext, batch))
	t.Log(logs.AllUntimed())
	require.Equal(t, 1, len(logs.FilterField(zap.String("body", `{this is " not even valid JSON:`)).AllUntimed()))
	assert.Equal(t, logs.FilterField(zap.String("body", `{this is " not even valid JSON:`)).AllUntimed()[0].ContextMap()["error"].(string),
		"unexpected SNS message")
}

// Handle sns confirmation end-to-end
func TestHandleConfirmation(t *testing.T) {
	logs := mockLogger()
	resetAccountCache()

	mockLambda := &mockLambdaClient{}
	mockLambda.
		On("Invoke", getTestInvokeInput()).
		Return(getTestInvokeOutput(exampleIntegrations, 200), nil)
	lambdaClient = mockLambda

	mockSnsClient := &mockSns{}
	expectedInput := &sns.ConfirmSubscriptionInput{
		Token:    aws.String("REDACTED-c70f477b3ecc3b82cef61ec3dd5df4366666ed54f-REDACTED"),
		TopicArn: aws.String("arn:aws:sns:us-east-1:111111111111:PantherEvents"),
	}
	output := &sns.ConfirmSubscriptionOutput{
		SubscriptionArn: aws.String("arn:aws:sns:us-east-1:111111111111:PantherEvents:random-id")}
	mockSnsClient.On("ConfirmSubscription", expectedInput).Return(output, nil)
	snsClientBuilder = func(*string) (snsiface.SNSAPI, error) {
		return mockSnsClient, nil
	}

	batch := &events.SQSEvent{
		Records: []events.SQSMessage{
			{Body: sampleConfirmation},
		},
	}

	require.Nil(t, Handle(testContext, batch))
	assert.Equal(t, 1, len(logs.FilterMessage("processing SNS confirmation").AllUntimed()))
	require.Equal(t, 1, len(logs.FilterMessage("confirming sns subscription").AllUntimed()))
	assert.Equal(t, logs.FilterMessage("confirming sns subscription").AllUntimed()[0].ContextMap()["topicArn"].(string),
		*expectedInput.TopicArn)
	require.Equal(t, 1, len(logs.FilterMessage("sns subscription confirmed successfully").AllUntimed()))
	assert.Equal(t, logs.FilterMessage("sns subscription confirmed successfully").AllUntimed()[0].ContextMap()["subscriptionArn"].(string),
		*output.SubscriptionArn)
}

// Handle update end-to-end
func TestHandleUpdate(t *testing.T) {
	logs := mockLogger()
	resetAccountCache()

	mockLambda := &mockLambdaClient{}
	mockLambda.
		On("Invoke", getTestInvokeInput()).
		Return(getTestInvokeOutput(exampleIntegrations, 200), nil)
	lambdaClient = mockLambda

	queueURL = "poller-queue"
	mockSqsClient := &mockSqs{}
	expectedRequest := poller.ScanMsg{
		Entries: []*poller.ScanEntry{
			{
				AWSAccountID:     aws.String("111111111111"),
				IntegrationID:    aws.String("ebb4d69f-177b-4eff-a7a6-9251fdc72d21"),
				ResourceID:       aws.String("arn:aws:s3:::austin-panther"),
				ResourceType:     aws.String(schemas.S3BucketSchema),
				ScanAllResources: aws.Bool(false),
			},
		},
	}

	body, err := jsoniter.MarshalToString(&expectedRequest)
	require.NoError(t, err)
	expectedInput := &sqs.SendMessageBatchInput{
		Entries: []*sqs.SendMessageBatchRequestEntry{
			{
				Id:           aws.String("0"),
				MessageBody:  aws.String(body),
				DelaySeconds: aws.Int64(0),
			},
		},
		QueueUrl: aws.String("poller-queue"),
	}

	mockSqsClient.On("SendMessageBatch", expectedInput).Return(&sqs.SendMessageBatchOutput{}, nil)
	sqsClient = mockSqsClient

	wrappedUpdateMap := map[string]string{
		"Message":          sampleUpdate,
		"MessageId":        "d21fd010-797f-501b-9b33-862446980e00",
		"Signature":        "redacted",
		"SignatureVersion": "1",
		"SigningCertURL":   "https://sns.us-west-2.amazonaws.com/SimpleNotificationService-6aad65c2f9911b05cd53efda11f913f9.pem",
		"Timestamp":        "2019-10-31T01:49:27.538Z",
		"TopicArn":         "arn:aws:sns:us-west-2:857418155548:PantherEvents",
		"Type":             "Notification",
		"UnsubscribeURL":   "https://sns.us-west-2.amazonaws.com/?Action=Unsubscribe&SubscriptionArn=arn:aws:sns:us-west-2:857418155548:PantherEvents:59e695d2-3f28-487d-a3e1-18a48441766c",
	}
	wrappedUpdate, err := jsoniter.MarshalToString(wrappedUpdateMap)
	require.NoError(t, err)

	batch := &events.SQSEvent{
		Records: []events.SQSMessage{
			{Body: sampleUpdate},
			{Body: wrappedUpdate}, // same resource - only one entry should be queued for scanning
		},
	}
	require.Nil(t, Handle(testContext, batch))
	mockSqsClient.AssertExpectations(t)

	expectedChange := &resourceChange{
		AwsAccountID:  "111111111111",
		EventName:     "PutBucketPublicAccessBlock",
		EventTime:     "2019-08-01T04:41:47Z",
		IntegrationID: "ebb4d69f-177b-4eff-a7a6-9251fdc72d21",
		ResourceID:    "arn:aws:s3:::austin-panther",
		ResourceType:  schemas.S3BucketSchema,
	}
<<<<<<< HEAD
	expectedLogs := []observer.LoggedEntry{
		{
			Entry:   zapcore.Entry{Level: zapcore.InfoLevel, Message: "populating account cache"},
			Context: []zapcore.Field{},
		},
		{
			Entry: zapcore.Entry{Level: zapcore.InfoLevel, Message: "invoking Lambda function"},
			Context: []zapcore.Field{
				zap.String("name", "panther-snapshot-api"),
				zap.Int("bytes", 230),
			},
		},
		{
			Entry:   zapcore.Entry{Level: zapcore.DebugLevel, Message: "processing raw CloudTrail"},
			Context: []zapcore.Field{},
		},
		{
			Entry:   zapcore.Entry{Level: zapcore.InfoLevel, Message: "resource scan required"},
			Context: []zapcore.Field{zap.Any("changeDetail", expectedChange)},
		},
		{
			Entry:   zapcore.Entry{Level: zapcore.DebugLevel, Message: "processing SNS notification"},
			Context: []zapcore.Field{},
		},
		{
			Entry:   zapcore.Entry{Level: zapcore.InfoLevel, Message: "resource scan required"},
			Context: []zapcore.Field{zap.Any("changeDetail", expectedChange)},
		},
		{
			Entry:   zapcore.Entry{Level: zapcore.InfoLevel, Message: "queueing resource scans"},
			Context: []zapcore.Field{zap.Any("updateRequest", &expectedRequest)},
		},
		{
			Entry:   zapcore.Entry{Level: zapcore.InfoLevel, Message: "starting sqsbatch.SendMessageBatch"},
			Context: []zapcore.Field{zap.Any("totalEntries", 1)},
		},
		{
			Entry:   zapcore.Entry{Level: zapcore.DebugLevel, Message: "invoking sqs.SendMessageBatch"},
			Context: []zapcore.Field{zap.Any("entries", 1)},
		},
	}
=======
>>>>>>> df4e0b36

	assert.Equal(t, 2, len(logs.FilterMessage("resource change required").AllUntimed()))
	for _, log := range logs.FilterMessage("resource change required").AllUntimed() {
		actualChange := log.ContextMap()["changeDetail"].(*resourceChange)
		assert.Equal(t, expectedChange, actualChange)
	}
	assert.Equal(t, 1, len(logs.FilterMessage("queueing resource scans").AllUntimed()))
	for _, log := range logs.FilterMessage("queueing resource scans").AllUntimed() {
		actualRequest := log.ContextMap()["updateRequest"].(*poller.ScanMsg)
		assert.Equal(t, &expectedRequest, actualRequest)
	}
	assert.Equal(t, 1, len(logs.FilterMessage("starting sqsbatch.SendMessageBatch").AllUntimed()))
	assert.Equal(t, 1, len(logs.FilterMessage("invoking sqs.SendMessageBatch").AllUntimed()))
}<|MERGE_RESOLUTION|>--- conflicted
+++ resolved
@@ -261,52 +261,8 @@
 		ResourceID:    "arn:aws:s3:::austin-panther",
 		ResourceType:  schemas.S3BucketSchema,
 	}
-<<<<<<< HEAD
-	expectedLogs := []observer.LoggedEntry{
-		{
-			Entry:   zapcore.Entry{Level: zapcore.InfoLevel, Message: "populating account cache"},
-			Context: []zapcore.Field{},
-		},
-		{
-			Entry: zapcore.Entry{Level: zapcore.InfoLevel, Message: "invoking Lambda function"},
-			Context: []zapcore.Field{
-				zap.String("name", "panther-snapshot-api"),
-				zap.Int("bytes", 230),
-			},
-		},
-		{
-			Entry:   zapcore.Entry{Level: zapcore.DebugLevel, Message: "processing raw CloudTrail"},
-			Context: []zapcore.Field{},
-		},
-		{
-			Entry:   zapcore.Entry{Level: zapcore.InfoLevel, Message: "resource scan required"},
-			Context: []zapcore.Field{zap.Any("changeDetail", expectedChange)},
-		},
-		{
-			Entry:   zapcore.Entry{Level: zapcore.DebugLevel, Message: "processing SNS notification"},
-			Context: []zapcore.Field{},
-		},
-		{
-			Entry:   zapcore.Entry{Level: zapcore.InfoLevel, Message: "resource scan required"},
-			Context: []zapcore.Field{zap.Any("changeDetail", expectedChange)},
-		},
-		{
-			Entry:   zapcore.Entry{Level: zapcore.InfoLevel, Message: "queueing resource scans"},
-			Context: []zapcore.Field{zap.Any("updateRequest", &expectedRequest)},
-		},
-		{
-			Entry:   zapcore.Entry{Level: zapcore.InfoLevel, Message: "starting sqsbatch.SendMessageBatch"},
-			Context: []zapcore.Field{zap.Any("totalEntries", 1)},
-		},
-		{
-			Entry:   zapcore.Entry{Level: zapcore.DebugLevel, Message: "invoking sqs.SendMessageBatch"},
-			Context: []zapcore.Field{zap.Any("entries", 1)},
-		},
-	}
-=======
->>>>>>> df4e0b36
-
-	assert.Equal(t, 2, len(logs.FilterMessage("resource change required").AllUntimed()))
+
+	assert.Equal(t, 2, len(logs.FilterMessage("resource scan required").AllUntimed()))
 	for _, log := range logs.FilterMessage("resource change required").AllUntimed() {
 		actualChange := log.ContextMap()["changeDetail"].(*resourceChange)
 		assert.Equal(t, expectedChange, actualChange)
